#ifndef _DRI1_API_H_
#define _DRI1_API_H_

#include "pipe/p_compiler.h"
#include "pipe/p_screen.h"
#include "pipe/p_format.h"

#include "state_tracker/drm_api.h"

struct pipe_screen;
struct pipe_winsys;
struct pipe_buffer;
struct pipe_context;
struct pipe_resource;

struct drm_clip_rect;

struct dri1_api_version
{
   int major;
   int minor;
   int patch_level;
};

/**
 * This callback struct is intended for drivers that need to take
 * the hardware lock on command submission.
 */

struct dri1_api_lock_funcs
{
<<<<<<< HEAD
   void (*lock) (void *pipe_priv);
   void (*unlock) (void *locked_pipe_priv);
      boolean(*is_locked) (void *locked_pipe_priv);
      boolean(*is_lock_lost) (void *locked_pipe_priv);
   void (*clear_lost_lock) (void *locked_pipe_priv);
=======
   void (*lock) (struct pipe_context * pipe);
   void (*unlock) (struct pipe_context * locked_pipe);
   boolean(*is_locked) (struct pipe_context * locked_pipe);
   boolean(*is_lock_lost) (struct pipe_context * locked_pipe);
   void (*clear_lost_lock) (struct pipe_context * locked_pipe);
>>>>>>> 35d960cc
};

struct dri1_api
{
   /**
    * For flushing to the front buffer. A driver should implement one and only
    * one of the functions below. The present_locked functions allows a dri1
    * driver to pageflip.
    */

   /*@{ */

   struct pipe_surface *(*front_srf_locked) (struct pipe_screen *
					     locked_pipe);

   void (*present_locked) (struct pipe_context * locked_pipe,
			   struct pipe_surface * surf,
			   const struct drm_clip_rect * rect,
			   unsigned int num_clip,
			   int x_draw, int y_draw,
			   const struct drm_clip_rect * src_bbox,
			   struct pipe_fence_handle ** fence);
   /*@} */
};

struct dri1_create_screen_arg
{
   struct drm_create_screen_arg base;

   struct dri1_api_lock_funcs *lf;
   void *ddx_info;
   int ddx_info_size;
   void *sarea;

   struct dri1_api_version ddx_version;
   struct dri1_api_version dri_version;
   struct dri1_api_version drm_version;

   /*
    * out parameters;
    */

   struct dri1_api *api;
};

#endif<|MERGE_RESOLUTION|>--- conflicted
+++ resolved
@@ -29,19 +29,11 @@
 
 struct dri1_api_lock_funcs
 {
-<<<<<<< HEAD
    void (*lock) (void *pipe_priv);
    void (*unlock) (void *locked_pipe_priv);
       boolean(*is_locked) (void *locked_pipe_priv);
       boolean(*is_lock_lost) (void *locked_pipe_priv);
    void (*clear_lost_lock) (void *locked_pipe_priv);
-=======
-   void (*lock) (struct pipe_context * pipe);
-   void (*unlock) (struct pipe_context * locked_pipe);
-   boolean(*is_locked) (struct pipe_context * locked_pipe);
-   boolean(*is_lock_lost) (struct pipe_context * locked_pipe);
-   void (*clear_lost_lock) (struct pipe_context * locked_pipe);
->>>>>>> 35d960cc
 };
 
 struct dri1_api
