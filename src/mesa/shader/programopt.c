--- conflicted
+++ resolved
@@ -125,28 +125,15 @@
 void
 _mesa_append_fog_code(GLcontext *ctx, struct gl_fragment_program *fprog)
 {
-<<<<<<< HEAD
-   static const GLint fogParamsState[]
-      = { STATE_FOG, STATE_FOG_PARAMS, 0, 0, 0 };
-   static const GLint fogColorState[]
-      = { STATE_FOG, STATE_FOG_COLOR, 0, 0, 0 };
-=======
    static const GLint fogPStateOpt[] = { STATE_INTERNAL,
 					 STATE_FOG_PARAMS_OPTIMIZED, 0, 0, 0 };
-   static const GLint fogColorState[] = { STATE_FOG_COLOR, 0, 0, 0, 0 };
->>>>>>> a4b344ba
+   static const GLint fogColorState[] = { STATE_FOG, STATE_FOG_COLOR, 0, 0, 0};
    struct prog_instruction *newInst, *inst;
    const GLuint origLen = fprog->Base.NumInstructions;
    const GLuint newLen = origLen + 5;
    GLuint i;
    GLint fogPRefOpt, fogColorRef; /* state references */
    GLuint colorTemp, fogFactorTemp; /* temporary registerss */
-<<<<<<< HEAD
-   GLfloat fogVals[4];
-   GLuint fogConsts;                /* constant values for EXP, EXP2 mode */
-   GLuint swizzle;
-=======
->>>>>>> a4b344ba
 
    if (fprog->FogOption == GL_NONE) {
       _mesa_problem(ctx, "_mesa_append_fog_code() called for fragment program"
@@ -178,18 +165,6 @@
    /* TEMP fogFactorTemp; */
    fogFactorTemp = fprog->Base.NumTemporaries++;
 
-<<<<<<< HEAD
-   /* PARAM fogVals = { 1/ln(2), 1/sqrt(ln(2), 0, 0 }; */
-   fogVals[0] = 1.0 / log(2.0);
-   fogVals[1] = 1.0 / SQRTF(log(2.0));
-   fogVals[2] = 0.0;
-   fogVals[3] = 0.0;
-   fogConsts = _mesa_add_unnamed_constant(fprog->Base.Parameters,
-                                          fogVals, 4, &swizzle);
-   ASSERT(swizzle == SWIZZLE_NOOP);
-
-=======
->>>>>>> a4b344ba
    /* Scan program to find where result.color is written */
    inst = newInst;
    for (i = 0; i < fprog->Base.NumInstructions; i++) {
