--- conflicted
+++ resolved
@@ -93,11 +93,8 @@
    VERT_ATTRIB_MAX = 33
 } gl_vert_attrib;
 
-<<<<<<< HEAD
-=======
 const char * gl_vert_attrib_name(gl_vert_attrib attrib);
 
->>>>>>> cb758b89
 /**
  * Symbolic constats to help iterating over
  * specific blocks of vertex attributes.
