#! /usr/bin/env python
# -*- encoding: utf-8 -*-
#
# Copyright (C) 2014 Intel Corporation
#
# Permission is hereby granted, free of charge, to any person obtaining a
# copy of this software and associated documentation files (the "Software"),
# to deal in the Software without restriction, including without limitation
# the rights to use, copy, modify, merge, publish, distribute, sublicense,
# and/or sell copies of the Software, and to permit persons to whom the
# Software is furnished to do so, subject to the following conditions:
#
# The above copyright notice and this permission notice (including the next
# paragraph) shall be included in all copies or substantial portions of the
# Software.
#
# THE SOFTWARE IS PROVIDED "AS IS", WITHOUT WARRANTY OF ANY KIND, EXPRESS OR
# IMPLIED, INCLUDING BUT NOT LIMITED TO THE WARRANTIES OF MERCHANTABILITY,
# FITNESS FOR A PARTICULAR PURPOSE AND NONINFRINGEMENT.  IN NO EVENT SHALL
# THE AUTHORS OR COPYRIGHT HOLDERS BE LIABLE FOR ANY CLAIM, DAMAGES OR OTHER
# LIABILITY, WHETHER IN AN ACTION OF CONTRACT, TORT OR OTHERWISE, ARISING
# FROM, OUT OF OR IN CONNECTION WITH THE SOFTWARE OR THE USE OR OTHER DEALINGS
# IN THE SOFTWARE.
#
# Authors:
#    Jason Ekstrand (jason@jlekstrand.net)

import nir_algebraic

# Convenience variables
a = 'a'
b = 'b'
c = 'c'
d = 'd'

# Written in the form (<search>, <replace>) where <search> is an expression
# and <replace> is either an expression or a value.  An expression is
# defined as a tuple of the form (<op>, <src0>, <src1>, <src2>, <src3>)
# where each source is either an expression or a value.  A value can be
# either a numeric constant or a string representing a variable name.
#
# Variable names are specified as "[#]name[@type]" where "#" inicates that
# the given variable will only match constants and the type indicates that
# the given variable will only match values from ALU instructions with the
# given output type.
#
# For constants, you have to be careful to make sure that it is the right
# type because python is unaware of the source and destination types of the
# opcodes.

optimizations = [
   (('fneg', ('fneg', a)), a),
   (('ineg', ('ineg', a)), a),
   (('fabs', ('fabs', a)), ('fabs', a)),
   (('fabs', ('fneg', a)), ('fabs', a)),
   (('iabs', ('iabs', a)), ('iabs', a)),
   (('iabs', ('ineg', a)), ('iabs', a)),
   (('fadd', a, 0.0), a),
   (('iadd', a, 0), a),
   (('usadd_4x8', a, 0), a),
   (('usadd_4x8', a, ~0), ~0),
   (('fadd', ('fmul', a, b), ('fmul', a, c)), ('fmul', a, ('fadd', b, c))),
   (('iadd', ('imul', a, b), ('imul', a, c)), ('imul', a, ('iadd', b, c))),
   (('fadd', ('fneg', a), a), 0.0),
   (('iadd', ('ineg', a), a), 0),
   (('iadd', ('ineg', a), ('iadd', a, b)), b),
   (('iadd', a, ('iadd', ('ineg', a), b)), b),
   (('fadd', ('fneg', a), ('fadd', a, b)), b),
   (('fadd', a, ('fadd', ('fneg', a), b)), b),
   (('fmul', a, 0.0), 0.0),
   (('imul', a, 0), 0),
   (('umul_unorm_4x8', a, 0), 0),
   (('umul_unorm_4x8', a, ~0), a),
   (('fmul', a, 1.0), a),
   (('imul', a, 1), a),
   (('fmul', a, -1.0), ('fneg', a)),
   (('imul', a, -1), ('ineg', a)),
   (('fdiv', a, b), ('fmul', a, ('frcp', b)), 'options->lower_fdiv'),
   (('ffma', 0.0, a, b), b),
   (('ffma', a, 0.0, b), b),
   (('ffma', a, b, 0.0), ('fmul', a, b)),
   (('ffma', a, 1.0, b), ('fadd', a, b)),
   (('ffma', 1.0, a, b), ('fadd', a, b)),
   (('flrp', a, b, 0.0), a),
   (('flrp', a, b, 1.0), b),
   (('flrp', a, a, b), a),
   (('flrp', 0.0, a, b), ('fmul', a, b)),
   (('flrp', a, b, c), ('fadd', ('fmul', c, ('fsub', b, a)), a), 'options->lower_flrp'),
   (('ffract', a), ('fsub', a, ('ffloor', a)), 'options->lower_ffract'),
   (('fadd', ('fmul', a, ('fadd', 1.0, ('fneg', c))), ('fmul', b, c)), ('flrp', a, b, c), '!options->lower_flrp'),
   (('fadd', a, ('fmul', c, ('fadd', b, ('fneg', a)))), ('flrp', a, b, c), '!options->lower_flrp'),
   (('ffma', a, b, c), ('fadd', ('fmul', a, b), c), 'options->lower_ffma'),
   (('fadd', ('fmul', a, b), c), ('ffma', a, b, c), '!options->lower_ffma'),
   # Comparison simplifications
   (('inot', ('flt', a, b)), ('fge', a, b)),
   (('inot', ('fge', a, b)), ('flt', a, b)),
   (('inot', ('feq', a, b)), ('fne', a, b)),
   (('inot', ('fne', a, b)), ('feq', a, b)),
   (('inot', ('ilt', a, b)), ('ige', a, b)),
   (('inot', ('ige', a, b)), ('ilt', a, b)),
   (('inot', ('ieq', a, b)), ('ine', a, b)),
   (('inot', ('ine', a, b)), ('ieq', a, b)),
   (('fge', ('fneg', ('fabs', a)), 0.0), ('feq', a, 0.0)),
   (('bcsel', ('flt', a, b), a, b), ('fmin', a, b)),
   (('bcsel', ('flt', a, b), b, a), ('fmax', a, b)),
   (('bcsel', ('inot', 'a@bool'), b, c), ('bcsel', a, c, b)),
   (('bcsel', a, ('bcsel', a, b, c), d), ('bcsel', a, b, d)),
   (('fmin', a, a), a),
   (('fmax', a, a), a),
   (('imin', a, a), a),
   (('imax', a, a), a),
   (('umin', a, a), a),
   (('umax', a, a), a),
   (('fmin', ('fmax', a, 0.0), 1.0), ('fsat', a), '!options->lower_fsat'),
   (('fmax', ('fmin', a, 1.0), 0.0), ('fsat', a), '!options->lower_fsat'),
   (('fsat', a), ('fmin', ('fmax', a, 0.0), 1.0), 'options->lower_fsat'),
   (('fsat', ('fsat', a)), ('fsat', a)),
   (('fmin', ('fmax', ('fmin', ('fmax', a, 0.0), 1.0), 0.0), 1.0), ('fmin', ('fmax', a, 0.0), 1.0)),
   (('ior', ('flt', a, b), ('flt', a, c)), ('flt', a, ('fmax', b, c))),
   (('ior', ('flt', a, c), ('flt', b, c)), ('flt', ('fmin', a, b), c)),
   (('ior', ('fge', a, b), ('fge', a, c)), ('fge', a, ('fmin', b, c))),
   (('ior', ('fge', a, c), ('fge', b, c)), ('fge', ('fmax', a, b), c)),
   (('slt', a, b), ('b2f', ('flt', a, b)), 'options->lower_scmp'),
   (('sge', a, b), ('b2f', ('fge', a, b)), 'options->lower_scmp'),
   (('seq', a, b), ('b2f', ('feq', a, b)), 'options->lower_scmp'),
   (('sne', a, b), ('b2f', ('fne', a, b)), 'options->lower_scmp'),
   (('fne', ('fneg', a), a), ('fne', a, 0.0)),
   (('feq', ('fneg', a), a), ('feq', a, 0.0)),
   # Emulating booleans
   (('imul', ('b2i', a), ('b2i', b)), ('b2i', ('iand', a, b))),
   (('fmul', ('b2f', a), ('b2f', b)), ('b2f', ('iand', a, b))),
   (('fsat', ('fadd', ('b2f', a), ('b2f', b))), ('b2f', ('ior', a, b))),
   (('iand', 'a@bool', 1.0), ('b2f', a)),
   (('flt', ('fneg', ('b2f', a)), 0), a), # Generated by TGSI KILL_IF.
   (('flt', ('fsub', 0.0, ('b2f', a)), 0), a), # Generated by TGSI KILL_IF.
   # Comparison with the same args.  Note that these are not done for
   # the float versions because NaN always returns false on float
   # inequalities.
   (('ilt', a, a), False),
   (('ige', a, a), True),
   (('ieq', a, a), True),
   (('ine', a, a), False),
   (('ult', a, a), False),
   (('uge', a, a), True),
   # Logical and bit operations
   (('fand', a, 0.0), 0.0),
   (('iand', a, a), a),
   (('iand', a, ~0), a),
   (('iand', a, 0), 0),
   (('ior', a, a), a),
   (('ior', a, 0), a),
   (('fxor', a, a), 0.0),
   (('ixor', a, a), 0),
   (('inot', ('inot', a)), a),
   # DeMorgan's Laws
   (('iand', ('inot', a), ('inot', b)), ('inot', ('ior',  a, b))),
   (('ior',  ('inot', a), ('inot', b)), ('inot', ('iand', a, b))),
   # Shift optimizations
   (('ishl', 0, a), 0),
   (('ishl', a, 0), a),
   (('ishr', 0, a), 0),
   (('ishr', a, 0), a),
   (('ushr', 0, a), 0),
   (('ushr', a, 0), a),
   # Exponential/logarithmic identities
   (('fexp2', ('flog2', a)), a), # 2^lg2(a) = a
   (('flog2', ('fexp2', a)), a), # lg2(2^a) = a
   (('fpow', a, b), ('fexp2', ('fmul', ('flog2', a), b)), 'options->lower_fpow'), # a^b = 2^(lg2(a)*b)
   (('fexp2', ('fmul', ('flog2', a), b)), ('fpow', a, b), '!options->lower_fpow'), # 2^(lg2(a)*b) = a^b
   (('fpow', a, 1.0), a),
   (('fpow', a, 2.0), ('fmul', a, a)),
   (('fpow', a, 4.0), ('fmul', ('fmul', a, a), ('fmul', a, a))),
   (('fpow', 2.0, a), ('fexp2', a)),
   (('fpow', ('fpow', a, 2.2), 0.454545), a),
   (('fpow', ('fabs', ('fpow', a, 2.2)), 0.454545), ('fabs', a)),
   (('fsqrt', ('fexp2', a)), ('fexp2', ('fmul', 0.5, a))),
   (('frcp', ('fexp2', a)), ('fexp2', ('fneg', a))),
   (('frsq', ('fexp2', a)), ('fexp2', ('fmul', -0.5, a))),
   (('flog2', ('fsqrt', a)), ('fmul', 0.5, ('flog2', a))),
   (('flog2', ('frcp', a)), ('fneg', ('flog2', a))),
   (('flog2', ('frsq', a)), ('fmul', -0.5, ('flog2', a))),
   (('flog2', ('fpow', a, b)), ('fmul', b, ('flog2', a))),
   (('fadd', ('flog2', a), ('flog2', b)), ('flog2', ('fmul', a, b))),
   (('fadd', ('flog2', a), ('fneg', ('flog2', b))), ('flog2', ('fdiv', a, b))),
   (('fmul', ('fexp2', a), ('fexp2', b)), ('fexp2', ('fadd', a, b))),
   # Division and reciprocal
   (('fdiv', 1.0, a), ('frcp', a)),
   (('fdiv', a, b), ('fmul', a, ('frcp', b)), 'options->lower_fdiv'),
   (('frcp', ('frcp', a)), a),
   (('frcp', ('fsqrt', a)), ('frsq', a)),
   (('fsqrt', a), ('frcp', ('frsq', a)), 'options->lower_fsqrt'),
   (('frcp', ('frsq', a)), ('fsqrt', a), '!options->lower_fsqrt'),
   # Boolean simplifications
   (('ieq', 'a@bool', True), a),
   (('ine', 'a@bool', True), ('inot', a)),
   (('ine', 'a@bool', False), a),
   (('ieq', 'a@bool', False), ('inot', 'a')),
   (('bcsel', a, True, False), ('ine', a, 0)),
   (('bcsel', a, False, True), ('ieq', a, 0)),
   (('bcsel', True, b, c), b),
   (('bcsel', False, b, c), c),
   # The result of this should be hit by constant propagation and, in the
   # next round of opt_algebraic, get picked up by one of the above two.
   (('bcsel', '#a', b, c), ('bcsel', ('ine', 'a', 0), b, c)),

   (('bcsel', a, b, b), b),
   (('fcsel', a, b, b), b),

   # Conversions
   (('i2b', ('b2i', a)), a),
   (('f2i', ('ftrunc', a)), ('f2i', a)),
   (('f2u', ('ftrunc', a)), ('f2u', a)),

   # Subtracts
   (('fsub', a, ('fsub', 0.0, b)), ('fadd', a, b)),
   (('isub', a, ('isub', 0, b)), ('iadd', a, b)),
   (('ussub_4x8', a, 0), a),
   (('ussub_4x8', a, ~0), 0),
   (('fsub', a, b), ('fadd', a, ('fneg', b)), 'options->lower_sub'),
   (('isub', a, b), ('iadd', a, ('ineg', b)), 'options->lower_sub'),
   (('fneg', a), ('fsub', 0.0, a), 'options->lower_negate'),
   (('ineg', a), ('isub', 0, a), 'options->lower_negate'),
   (('fadd', a, ('fsub', 0.0, b)), ('fsub', a, b)),
   (('iadd', a, ('isub', 0, b)), ('isub', a, b)),
   (('fabs', ('fsub', 0.0, a)), ('fabs', a)),
   (('iabs', ('isub', 0, a)), ('iabs', a)),

   # Misc. lowering
   (('fmod', a, b), ('fsub', a, ('fmul', b, ('ffloor', ('fdiv', a, b)))), 'options->lower_fmod'),
   (('frem', a, b), ('fsub', a, ('fmul', b, ('ftrunc', ('fdiv', a, b)))), 'options->lower_fmod'),
   (('uadd_carry', a, b), ('b2i', ('ult', ('iadd', a, b), a)), 'options->lower_uadd_carry'),
   (('usub_borrow', a, b), ('b2i', ('ult', a, b)), 'options->lower_usub_borrow'),
   (('ldexp', 'x', 'exp'),
    ('fmul', 'x', ('ishl', ('imin', ('imax', ('iadd', 'exp', 0x7f), 0), 0xff), 23))),

   (('bitfield_insert', 'base', 'insert', 'offset', 'bits'),
    ('bcsel', ('ilt', 31, 'bits'), 'insert',
              ('bfi', ('bfm', 'bits', 'offset'), 'insert', 'base')),
    'options->lower_bitfield_insert'),

   (('ibitfield_extract', 'value', 'offset', 'bits'),
    ('bcsel', ('ilt', 31, 'bits'), 'value',
              ('ibfe', 'value', 'offset', 'bits')),
    'options->lower_bitfield_extract'),

   (('ubitfield_extract', 'value', 'offset', 'bits'),
    ('bcsel', ('ult', 31, 'bits'), 'value',
              ('ubfe', 'value', 'offset', 'bits')),
    'options->lower_bitfield_extract'),

<<<<<<< HEAD
   (('extract_ibyte', a, b),
    ('ishr', ('ishl', a, ('imul', ('isub', 3, b), 8)), 8),
    'options->lower_extract_byte'),

   (('extract_ubyte', a, b),
    ('iand', ('ushr', a, ('imul', b, 8)), 0xff),
    'options->lower_extract_byte'),

   (('extract_iword', a, b),
    ('ishr', ('ishl', a, ('imul', ('isub', 1, b), 16)), 16),
    'options->lower_extract_word'),

   (('extract_uword', a, b),
=======
   (('extract_i8', a, b),
    ('ishr', ('ishl', a, ('imul', ('isub', 3, b), 8)), 24),
    'options->lower_extract_byte'),

   (('extract_u8', a, b),
    ('iand', ('ushr', a, ('imul', b, 8)), 0xff),
    'options->lower_extract_byte'),

   (('extract_i16', a, b),
    ('ishr', ('ishl', a, ('imul', ('isub', 1, b), 16)), 16),
    'options->lower_extract_word'),

   (('extract_u16', a, b),
>>>>>>> 5b51b2e0
    ('iand', ('ushr', a, ('imul', b, 16)), 0xffff),
    'options->lower_extract_word'),

    (('pack_unorm_2x16', 'v'),
     ('pack_uvec2_to_uint',
        ('f2u', ('fround_even', ('fmul', ('fsat', 'v'), 65535.0)))),
     'options->lower_pack_unorm_2x16'),

    (('pack_unorm_4x8', 'v'),
     ('pack_uvec4_to_uint',
        ('f2u', ('fround_even', ('fmul', ('fsat', 'v'), 255.0)))),
     'options->lower_pack_unorm_4x8'),

    (('pack_snorm_2x16', 'v'),
     ('pack_uvec2_to_uint',
        ('f2i', ('fround_even', ('fmul', ('fmin', 1.0, ('fmax', -1.0, 'v')), 32767.0)))),
     'options->lower_pack_snorm_2x16'),

    (('pack_snorm_4x8', 'v'),
     ('pack_uvec4_to_uint',
        ('f2i', ('fround_even', ('fmul', ('fmin', 1.0, ('fmax', -1.0, 'v')), 127.0)))),
     'options->lower_pack_snorm_4x8'),

    (('unpack_unorm_2x16', 'v'),
<<<<<<< HEAD
     ('fdiv', ('u2f', ('vec4', ('extract_uword', 'v', 0),
                               ('extract_uword', 'v', 1), 0, 0)),
=======
     ('fdiv', ('u2f', ('vec2', ('extract_u16', 'v', 0),
                               ('extract_u16', 'v', 1))),
>>>>>>> 5b51b2e0
              65535.0),
     'options->lower_unpack_unorm_2x16'),

    (('unpack_unorm_4x8', 'v'),
<<<<<<< HEAD
     ('fdiv', ('u2f', ('vec4', ('extract_ubyte', 'v', 0),
                               ('extract_ubyte', 'v', 1),
                               ('extract_ubyte', 'v', 2),
                               ('extract_ubyte', 'v', 3))),
=======
     ('fdiv', ('u2f', ('vec4', ('extract_u8', 'v', 0),
                               ('extract_u8', 'v', 1),
                               ('extract_u8', 'v', 2),
                               ('extract_u8', 'v', 3))),
>>>>>>> 5b51b2e0
              255.0),
     'options->lower_unpack_unorm_4x8'),

    (('unpack_snorm_2x16', 'v'),
<<<<<<< HEAD
     ('fmin', 1.0, ('fmax', -1.0, ('fdiv', ('i2f', ('vec4', ('extract_iword', 'v', 0),
                                                            ('extract_iword', 'v', 1), 0, 0)),
=======
     ('fmin', 1.0, ('fmax', -1.0, ('fdiv', ('i2f', ('vec2', ('extract_i16', 'v', 0),
                                                            ('extract_i16', 'v', 1))),
>>>>>>> 5b51b2e0
                                           32767.0))),
     'options->lower_unpack_snorm_2x16'),

    (('unpack_snorm_4x8', 'v'),
<<<<<<< HEAD
     ('fmin', 1.0, ('fmax', -1.0, ('fdiv', ('i2f', ('vec4', ('extract_ibyte', 'v', 0),
                                                            ('extract_ibyte', 'v', 1),
                                                            ('extract_ibyte', 'v', 2),
                                                            ('extract_ibyte', 'v', 3))),
=======
     ('fmin', 1.0, ('fmax', -1.0, ('fdiv', ('i2f', ('vec4', ('extract_i8', 'v', 0),
                                                            ('extract_i8', 'v', 1),
                                                            ('extract_i8', 'v', 2),
                                                            ('extract_i8', 'v', 3))),
>>>>>>> 5b51b2e0
                                           127.0))),
     'options->lower_unpack_snorm_4x8'),
]

# Add optimizations to handle the case where the result of a ternary is
# compared to a constant.  This way we can take things like
#
# (a ? 0 : 1) > 0
#
# and turn it into
#
# a ? (0 > 0) : (1 > 0)
#
# which constant folding will eat for lunch.  The resulting ternary will
# further get cleaned up by the boolean reductions above and we will be
# left with just the original variable "a".
for op in ['flt', 'fge', 'feq', 'fne',
           'ilt', 'ige', 'ieq', 'ine', 'ult', 'uge']:
   optimizations += [
      ((op, ('bcsel', 'a', '#b', '#c'), '#d'),
       ('bcsel', 'a', (op, 'b', 'd'), (op, 'c', 'd'))),
      ((op, '#d', ('bcsel', a, '#b', '#c')),
       ('bcsel', 'a', (op, 'd', 'b'), (op, 'd', 'c'))),
   ]

# This section contains "late" optimizations that should be run after the
# regular optimizations have finished.  Optimizations should go here if
# they help code generation but do not necessarily produce code that is
# more easily optimizable.
late_optimizations = [
   (('flt', ('fadd', a, b), 0.0), ('flt', a, ('fneg', b))),
   (('fge', ('fadd', a, b), 0.0), ('fge', a, ('fneg', b))),
   (('feq', ('fadd', a, b), 0.0), ('feq', a, ('fneg', b))),
   (('fne', ('fadd', a, b), 0.0), ('fne', a, ('fneg', b))),
   (('fdot2', a, b), ('fdot_replicated2', a, b), 'options->fdot_replicates'),
   (('fdot3', a, b), ('fdot_replicated3', a, b), 'options->fdot_replicates'),
   (('fdot4', a, b), ('fdot_replicated4', a, b), 'options->fdot_replicates'),
   (('fdph', a, b), ('fdph_replicated', a, b), 'options->fdot_replicates'),
]

print nir_algebraic.AlgebraicPass("nir_opt_algebraic", optimizations).render()
print nir_algebraic.AlgebraicPass("nir_opt_algebraic_late",
                                  late_optimizations).render()<|MERGE_RESOLUTION|>--- conflicted
+++ resolved
@@ -248,21 +248,6 @@
               ('ubfe', 'value', 'offset', 'bits')),
     'options->lower_bitfield_extract'),
 
-<<<<<<< HEAD
-   (('extract_ibyte', a, b),
-    ('ishr', ('ishl', a, ('imul', ('isub', 3, b), 8)), 8),
-    'options->lower_extract_byte'),
-
-   (('extract_ubyte', a, b),
-    ('iand', ('ushr', a, ('imul', b, 8)), 0xff),
-    'options->lower_extract_byte'),
-
-   (('extract_iword', a, b),
-    ('ishr', ('ishl', a, ('imul', ('isub', 1, b), 16)), 16),
-    'options->lower_extract_word'),
-
-   (('extract_uword', a, b),
-=======
    (('extract_i8', a, b),
     ('ishr', ('ishl', a, ('imul', ('isub', 3, b), 8)), 24),
     'options->lower_extract_byte'),
@@ -276,7 +261,6 @@
     'options->lower_extract_word'),
 
    (('extract_u16', a, b),
->>>>>>> 5b51b2e0
     ('iand', ('ushr', a, ('imul', b, 16)), 0xffff),
     'options->lower_extract_word'),
 
@@ -301,54 +285,30 @@
      'options->lower_pack_snorm_4x8'),
 
     (('unpack_unorm_2x16', 'v'),
-<<<<<<< HEAD
-     ('fdiv', ('u2f', ('vec4', ('extract_uword', 'v', 0),
-                               ('extract_uword', 'v', 1), 0, 0)),
-=======
      ('fdiv', ('u2f', ('vec2', ('extract_u16', 'v', 0),
                                ('extract_u16', 'v', 1))),
->>>>>>> 5b51b2e0
               65535.0),
      'options->lower_unpack_unorm_2x16'),
 
     (('unpack_unorm_4x8', 'v'),
-<<<<<<< HEAD
-     ('fdiv', ('u2f', ('vec4', ('extract_ubyte', 'v', 0),
-                               ('extract_ubyte', 'v', 1),
-                               ('extract_ubyte', 'v', 2),
-                               ('extract_ubyte', 'v', 3))),
-=======
      ('fdiv', ('u2f', ('vec4', ('extract_u8', 'v', 0),
                                ('extract_u8', 'v', 1),
                                ('extract_u8', 'v', 2),
                                ('extract_u8', 'v', 3))),
->>>>>>> 5b51b2e0
               255.0),
      'options->lower_unpack_unorm_4x8'),
 
     (('unpack_snorm_2x16', 'v'),
-<<<<<<< HEAD
-     ('fmin', 1.0, ('fmax', -1.0, ('fdiv', ('i2f', ('vec4', ('extract_iword', 'v', 0),
-                                                            ('extract_iword', 'v', 1), 0, 0)),
-=======
      ('fmin', 1.0, ('fmax', -1.0, ('fdiv', ('i2f', ('vec2', ('extract_i16', 'v', 0),
                                                             ('extract_i16', 'v', 1))),
->>>>>>> 5b51b2e0
                                            32767.0))),
      'options->lower_unpack_snorm_2x16'),
 
     (('unpack_snorm_4x8', 'v'),
-<<<<<<< HEAD
-     ('fmin', 1.0, ('fmax', -1.0, ('fdiv', ('i2f', ('vec4', ('extract_ibyte', 'v', 0),
-                                                            ('extract_ibyte', 'v', 1),
-                                                            ('extract_ibyte', 'v', 2),
-                                                            ('extract_ibyte', 'v', 3))),
-=======
      ('fmin', 1.0, ('fmax', -1.0, ('fdiv', ('i2f', ('vec4', ('extract_i8', 'v', 0),
                                                             ('extract_i8', 'v', 1),
                                                             ('extract_i8', 'v', 2),
                                                             ('extract_i8', 'v', 3))),
->>>>>>> 5b51b2e0
                                            127.0))),
      'options->lower_unpack_snorm_4x8'),
 ]
